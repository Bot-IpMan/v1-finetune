# Finetune Qwen Chat Models

This repository contains a simplified training pipeline for fine‑tuning
[Qwen](https://huggingface.co/Qwen) chat models using the
transformers/peft stack.  The original codebase has been streamlined to
remove large data files and unused scripts while adding a few
conveniences such as on‑the‑fly dataset generation from web pages and a
minimal OpenAI‑compatible API server.

## Key Features

- **Flexible Data Input** – provide your own JSONL training/validation
  files via `--train_file` and `--eval_file` or supply a list of URLs
  using `--urls`/`--url_file` and the script will download and build a
  chat dataset automatically.
- **LoRA Fine‑Tuning** – enable parameter efficient training with the
  `--use_lora` flag.  Adapter weights are saved separately so that they
  can be applied on top of the base model during inference.
- **OpenAI‑Compatible Inference** – after training, spin up the
  FastAPI server included in the Docker compose setup and connect it to
  [Open WebUI](https://github.com/open-webui/open-webui) via
  `http://localhost:8000/v1`.

## Quick Start

1.  Install requirements

    ```sh
    pip install -r requirements.txt
    ```

2.  Fetch some training data from the web and fine‑tune the [Qwen/Qwen2.5-VL-7B-Instruct](https://huggingface.co/Qwen/Qwen2.5-VL-7B-Instruct) model

    ```sh
    python train.py \
      --base_model_name Qwen/Qwen2.5-VL-7B-Instruct \
      --urls https://en.wikipedia.org/wiki/Artificial_intelligence,https://en.wikipedia.org/wiki/Machine_learning \
      --output_dir model_output \
      --use_lora \
      --num_epochs 1
    ```

3.  Запустіть усі сервіси через Docker Compose

    ```sh
    docker compose up
    ```

4.  Відкрийте [Open WebUI](http://localhost:8080), перейдіть до Admin → Connections,
    створіть новий зв'язок та у полі URL вкажіть `http://localhost:8000/v1`.
    Після збереження оберіть модель у меню та почніть спілкування.

## Dataset formats

`train.py` understands several JSONL layouts and will automatically
convert them into training examples:

- `{"messages": [...]}` – a list of chat turns compatible with the
  tokenizer's chat template.
- `{"prompt": "...", "completion": "..."}` – converted into a two turn
  user→assistant conversation.
- `{"text": "..."}` – treated as plain text for generic language model
  fine‑tuning.

Every example is tokenized so that labels mirror the input, enabling
standard causal language modelling regardless of format.

## Підтримка офлайн/онлайн режимів

Скрипт `train.py` може працювати як з підключенням до Інтернету, так і без нього:

- **Онлайн режим (за замовчуванням):** Ви можете передавати `--urls` або `--url_file`, і
  скрипт завантажить вміст сторінок за цими адресами. Базова модель буде
  автоматично завантажена з Hugging Face Hub за назвою в параметрі
  `--base_model_name`.
- **Офлайн режим:** Запустіть `train.py` із прапорцем `--offline` і вкажіть
  шлях до локальної копії моделі за допомогою `--model_path`. У цьому
  режимі жодні мережеві запити не виконуються, а для навчання будуть
  використані лише файли у `data/custom/texts`. Якщо у `data/custom/urls.txt`
  вказані якісь адреси, вони будуть проігноровані. Скрипт також автоматично
  встановлює змінні оточення `HF_HUB_OFFLINE=1`, `HF_DATASETS_OFFLINE=1` та
  `TRANSFORMERS_OFFLINE=1`, щоб повністю вимкнути звернення до Hugging Face Hub.

Щоб підготувати локальну модель для офлайн‑режиму, завантажте її
заздалегідь (наприклад, на іншому комп’ютері) за допомогою
`huggingface-cli snapshot-download <model-name>` або іншого інструмента
та скопіюйте отриману папку у проєкт. Потім передайте шлях до неї в
`--model_path`.

## Docker Deployment

Файл `docker-compose.yml` створює три сервіси: `finetune` для навчання,
`api` для обслуговування моделі та `openwebui` для веб‑інтерфейсу.
Після запуску `docker compose up` модель буде натренована, API‑сервер
автоматично запуститься на `http://localhost:8000/v1`, а Open WebUI буде
доступним за адресою `http://localhost:8080`.

### Завантаження LoRA через змінні середовища

Сервіс `openwebui` монтує результати навчання до `/app/model_output` і
використовує змінні середовища `MODEL_ID` та `LLM_ADAPTER`, щоб одразу
підвантажити базову модель та адаптер LoRA. За замовчуванням у
`docker-compose.yml` вказано:

```yaml
<<<<<<< HEAD
MODEL_ID=Qwen/Qwen2.5-VL-7B-Instruct
=======
MODEL_ID=Qwen/Qwen2.5-0.5B-Instruct
>>>>>>> 0c80eea8
LLM_ADAPTER=/app/model_output
```

За потреби змініть ці значення на власні шляхи або ідентифікатори моделі.

## Citation

The inference server is compatible with any client that speaks the
OpenAI Chat API as described in the official Open WebUI docs
【362441291072753†L54-L131】.  Training code uses the `Trainer` class from
HuggingFace Transformers and applies the chat template provided by the
tokenizer to assemble multi‑turn conversations【523432065786204†L294-L311】.<|MERGE_RESOLUTION|>--- conflicted
+++ resolved
@@ -1,122 +1,118 @@
-# Finetune Qwen Chat Models
-
-This repository contains a simplified training pipeline for fine‑tuning
-[Qwen](https://huggingface.co/Qwen) chat models using the
-transformers/peft stack.  The original codebase has been streamlined to
-remove large data files and unused scripts while adding a few
-conveniences such as on‑the‑fly dataset generation from web pages and a
-minimal OpenAI‑compatible API server.
-
-## Key Features
-
-- **Flexible Data Input** – provide your own JSONL training/validation
-  files via `--train_file` and `--eval_file` or supply a list of URLs
-  using `--urls`/`--url_file` and the script will download and build a
-  chat dataset automatically.
-- **LoRA Fine‑Tuning** – enable parameter efficient training with the
-  `--use_lora` flag.  Adapter weights are saved separately so that they
-  can be applied on top of the base model during inference.
-- **OpenAI‑Compatible Inference** – after training, spin up the
-  FastAPI server included in the Docker compose setup and connect it to
-  [Open WebUI](https://github.com/open-webui/open-webui) via
-  `http://localhost:8000/v1`.
-
-## Quick Start
-
-1.  Install requirements
-
-    ```sh
-    pip install -r requirements.txt
-    ```
-
-2.  Fetch some training data from the web and fine‑tune the [Qwen/Qwen2.5-VL-7B-Instruct](https://huggingface.co/Qwen/Qwen2.5-VL-7B-Instruct) model
-
-    ```sh
-    python train.py \
-      --base_model_name Qwen/Qwen2.5-VL-7B-Instruct \
-      --urls https://en.wikipedia.org/wiki/Artificial_intelligence,https://en.wikipedia.org/wiki/Machine_learning \
-      --output_dir model_output \
-      --use_lora \
-      --num_epochs 1
-    ```
-
-3.  Запустіть усі сервіси через Docker Compose
-
-    ```sh
-    docker compose up
-    ```
-
-4.  Відкрийте [Open WebUI](http://localhost:8080), перейдіть до Admin → Connections,
-    створіть новий зв'язок та у полі URL вкажіть `http://localhost:8000/v1`.
-    Після збереження оберіть модель у меню та почніть спілкування.
-
-## Dataset formats
-
-`train.py` understands several JSONL layouts and will automatically
-convert them into training examples:
-
-- `{"messages": [...]}` – a list of chat turns compatible with the
-  tokenizer's chat template.
-- `{"prompt": "...", "completion": "..."}` – converted into a two turn
-  user→assistant conversation.
-- `{"text": "..."}` – treated as plain text for generic language model
-  fine‑tuning.
-
-Every example is tokenized so that labels mirror the input, enabling
-standard causal language modelling regardless of format.
-
-## Підтримка офлайн/онлайн режимів
-
-Скрипт `train.py` може працювати як з підключенням до Інтернету, так і без нього:
-
-- **Онлайн режим (за замовчуванням):** Ви можете передавати `--urls` або `--url_file`, і
-  скрипт завантажить вміст сторінок за цими адресами. Базова модель буде
-  автоматично завантажена з Hugging Face Hub за назвою в параметрі
-  `--base_model_name`.
-- **Офлайн режим:** Запустіть `train.py` із прапорцем `--offline` і вкажіть
-  шлях до локальної копії моделі за допомогою `--model_path`. У цьому
-  режимі жодні мережеві запити не виконуються, а для навчання будуть
-  використані лише файли у `data/custom/texts`. Якщо у `data/custom/urls.txt`
-  вказані якісь адреси, вони будуть проігноровані. Скрипт також автоматично
-  встановлює змінні оточення `HF_HUB_OFFLINE=1`, `HF_DATASETS_OFFLINE=1` та
-  `TRANSFORMERS_OFFLINE=1`, щоб повністю вимкнути звернення до Hugging Face Hub.
-
-Щоб підготувати локальну модель для офлайн‑режиму, завантажте її
-заздалегідь (наприклад, на іншому комп’ютері) за допомогою
-`huggingface-cli snapshot-download <model-name>` або іншого інструмента
-та скопіюйте отриману папку у проєкт. Потім передайте шлях до неї в
-`--model_path`.
-
-## Docker Deployment
-
-Файл `docker-compose.yml` створює три сервіси: `finetune` для навчання,
-`api` для обслуговування моделі та `openwebui` для веб‑інтерфейсу.
-Після запуску `docker compose up` модель буде натренована, API‑сервер
-автоматично запуститься на `http://localhost:8000/v1`, а Open WebUI буде
-доступним за адресою `http://localhost:8080`.
-
-### Завантаження LoRA через змінні середовища
-
-Сервіс `openwebui` монтує результати навчання до `/app/model_output` і
-використовує змінні середовища `MODEL_ID` та `LLM_ADAPTER`, щоб одразу
-підвантажити базову модель та адаптер LoRA. За замовчуванням у
-`docker-compose.yml` вказано:
-
-```yaml
-<<<<<<< HEAD
-MODEL_ID=Qwen/Qwen2.5-VL-7B-Instruct
-=======
-MODEL_ID=Qwen/Qwen2.5-0.5B-Instruct
->>>>>>> 0c80eea8
-LLM_ADAPTER=/app/model_output
-```
-
-За потреби змініть ці значення на власні шляхи або ідентифікатори моделі.
-
-## Citation
-
-The inference server is compatible with any client that speaks the
-OpenAI Chat API as described in the official Open WebUI docs
-【362441291072753†L54-L131】.  Training code uses the `Trainer` class from
-HuggingFace Transformers and applies the chat template provided by the
+# Finetune Qwen Chat Models
+
+This repository contains a simplified training pipeline for fine‑tuning
+[Qwen](https://huggingface.co/Qwen) chat models using the
+transformers/peft stack.  The original codebase has been streamlined to
+remove large data files and unused scripts while adding a few
+conveniences such as on‑the‑fly dataset generation from web pages and a
+minimal OpenAI‑compatible API server.
+
+## Key Features
+
+- **Flexible Data Input** – provide your own JSONL training/validation
+  files via `--train_file` and `--eval_file` or supply a list of URLs
+  using `--urls`/`--url_file` and the script will download and build a
+  chat dataset automatically.
+- **LoRA Fine‑Tuning** – enable parameter efficient training with the
+  `--use_lora` flag.  Adapter weights are saved separately so that they
+  can be applied on top of the base model during inference.
+- **OpenAI‑Compatible Inference** – after training, spin up the
+  FastAPI server included in the Docker compose setup and connect it to
+  [Open WebUI](https://github.com/open-webui/open-webui) via
+  `http://localhost:8000/v1`.
+
+## Quick Start
+
+1.  Install requirements
+
+    ```sh
+    pip install -r requirements.txt
+    ```
+
+2.  Fetch some training data from the web and fine‑tune the [Qwen/Qwen2.5-VL-7B-Instruct](https://huggingface.co/Qwen/Qwen2.5-VL-7B-Instruct) model
+
+    ```sh
+    python train.py \
+      --base_model_name Qwen/Qwen2.5-VL-7B-Instruct \
+      --urls https://en.wikipedia.org/wiki/Artificial_intelligence,https://en.wikipedia.org/wiki/Machine_learning \
+      --output_dir model_output \
+      --use_lora \
+      --num_epochs 1
+    ```
+
+3.  Запустіть усі сервіси через Docker Compose
+
+    ```sh
+    docker compose up
+    ```
+
+4.  Відкрийте [Open WebUI](http://localhost:8080), перейдіть до Admin → Connections,
+    створіть новий зв'язок та у полі URL вкажіть `http://localhost:8000/v1`.
+    Після збереження оберіть модель у меню та почніть спілкування.
+
+## Dataset formats
+
+`train.py` understands several JSONL layouts and will automatically
+convert them into training examples:
+
+- `{"messages": [...]}` – a list of chat turns compatible with the
+  tokenizer's chat template.
+- `{"prompt": "...", "completion": "..."}` – converted into a two turn
+  user→assistant conversation.
+- `{"text": "..."}` – treated as plain text for generic language model
+  fine‑tuning.
+
+Every example is tokenized so that labels mirror the input, enabling
+standard causal language modelling regardless of format.
+
+## Підтримка офлайн/онлайн режимів
+
+Скрипт `train.py` може працювати як з підключенням до Інтернету, так і без нього:
+
+- **Онлайн режим (за замовчуванням):** Ви можете передавати `--urls` або `--url_file`, і
+  скрипт завантажить вміст сторінок за цими адресами. Базова модель буде
+  автоматично завантажена з Hugging Face Hub за назвою в параметрі
+  `--base_model_name`.
+- **Офлайн режим:** Запустіть `train.py` із прапорцем `--offline` і вкажіть
+  шлях до локальної копії моделі за допомогою `--model_path`. У цьому
+  режимі жодні мережеві запити не виконуються, а для навчання будуть
+  використані лише файли у `data/custom/texts`. Якщо у `data/custom/urls.txt`
+  вказані якісь адреси, вони будуть проігноровані. Скрипт також автоматично
+  встановлює змінні оточення `HF_HUB_OFFLINE=1`, `HF_DATASETS_OFFLINE=1` та
+  `TRANSFORMERS_OFFLINE=1`, щоб повністю вимкнути звернення до Hugging Face Hub.
+
+Щоб підготувати локальну модель для офлайн‑режиму, завантажте її
+заздалегідь (наприклад, на іншому комп’ютері) за допомогою
+`huggingface-cli snapshot-download <model-name>` або іншого інструмента
+та скопіюйте отриману папку у проєкт. Потім передайте шлях до неї в
+`--model_path`.
+
+## Docker Deployment
+
+Файл `docker-compose.yml` створює три сервіси: `finetune` для навчання,
+`api` для обслуговування моделі та `openwebui` для веб‑інтерфейсу.
+Після запуску `docker compose up` модель буде натренована, API‑сервер
+автоматично запуститься на `http://localhost:8000/v1`, а Open WebUI буде
+доступним за адресою `http://localhost:8080`.
+
+### Завантаження LoRA через змінні середовища
+
+Сервіс `openwebui` монтує результати навчання до `/app/model_output` і
+використовує змінні середовища `MODEL_ID` та `LLM_ADAPTER`, щоб одразу
+підвантажити базову модель та адаптер LoRA. За замовчуванням у
+`docker-compose.yml` вказано:
+
+```yaml
+MODEL_ID=Qwen/Qwen2.5-VL-7B-Instruct
+LLM_ADAPTER=/app/model_output
+```
+
+За потреби змініть ці значення на власні шляхи або ідентифікатори моделі.
+
+## Citation
+
+The inference server is compatible with any client that speaks the
+OpenAI Chat API as described in the official Open WebUI docs
+【362441291072753†L54-L131】.  Training code uses the `Trainer` class from
+HuggingFace Transformers and applies the chat template provided by the
 tokenizer to assemble multi‑turn conversations【523432065786204†L294-L311】.